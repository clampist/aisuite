from unittest.mock import Mock, patch

import pytest

from aisuite import Client


<<<<<<< HEAD
class TestClient(unittest.TestCase):

    @patch("aisuite.providers.mistral_provider.MistralProvider.chat_completions_create")
    @patch("aisuite.providers.groq_provider.GroqProvider.chat_completions_create")
    @patch("aisuite.providers.openai_provider.OpenaiProvider.chat_completions_create")
    @patch("aisuite.providers.aws_provider.AwsProvider.chat_completions_create")
    @patch("aisuite.providers.azure_provider.AzureProvider.chat_completions_create")
    @patch(
        "aisuite.providers.anthropic_provider.AnthropicProvider.chat_completions_create"
    )
    @patch("aisuite.providers.google_provider.GoogleProvider.chat_completions_create")
    @patch(
        "aisuite.providers.fireworks_provider.FireworksProvider.chat_completions_create"
    )
    @patch("aisuite.providers.watsonx_provider.WatsonxProvider.chat_completions_create")
    def test_client_chat_completions(
        self,
        mock_fireworks,
        mock_google,
        mock_anthropic,
        mock_azure,
        mock_bedrock,
        mock_openai,
        mock_groq,
        mock_mistral,
        mock_watsonx,
    ):
        # Mock responses from providers
        mock_openai.return_value = "OpenAI Response"
        mock_bedrock.return_value = "AWS Bedrock Response"
        mock_azure.return_value = "Azure Response"
        mock_anthropic.return_value = "Anthropic Response"
        mock_groq.return_value = "Groq Response"
        mock_mistral.return_value = "Mistral Response"
        mock_google.return_value = "Google Response"
        mock_fireworks.return_value = "Fireworks Response"
        mock_watsonx.return_value = "Watsonx Response"

        # Provider configurations
        provider_configs = {
            "openai": {"api_key": "test_openai_api_key"},
            "aws": {
                "aws_access_key": "test_aws_access_key",
                "aws_secret_key": "test_aws_secret_key",
                "aws_session_token": "test_aws_session_token",
                "aws_region": "us-west-2",
            },
            "azure": {
                "api_key": "azure-api-key",
                "base_url": "https://model.ai.azure.com",
            },
            "groq": {
                "api_key": "groq-api-key",
            },
            "mistral": {
                "api_key": "mistral-api-key",
            },
            "google": {
                "project_id": "test_google_project_id",
                "region": "us-west4",
                "application_credentials": "test_google_application_credentials",
            },
            "fireworks": {
                "api_key": "fireworks-api-key",
            },
            "watsonx": {
                "service_url": "https://watsonx-service-url.com",
                "api_key": "watsonx-api-key",
                "project_id": "watsonx-project-id",
            },
        }

        # Initialize the client
=======
@pytest.fixture(scope="module")
def provider_configs():
    return {
        "openai": {"api_key": "test_openai_api_key"},
        "aws": {
            "aws_access_key": "test_aws_access_key",
            "aws_secret_key": "test_aws_secret_key",
            "aws_session_token": "test_aws_session_token",
            "aws_region": "us-west-2",
        },
        "azure": {
            "api_key": "azure-api-key",
            "base_url": "https://model.ai.azure.com",
        },
        "groq": {
            "api_key": "groq-api-key",
        },
        "mistral": {
            "api_key": "mistral-api-key",
        },
        "google": {
            "project_id": "test_google_project_id",
            "region": "us-west4",
            "application_credentials": "test_google_application_credentials",
        },
        "fireworks": {
            "api_key": "fireworks-api-key",
        },
    }


@pytest.mark.parametrize(
    argnames=("patch_target", "provider", "model"),
    argvalues=[
        (
            "aisuite.providers.openai_provider.OpenaiProvider.chat_completions_create",
            "openai",
            "gpt-4o",
        ),
        (
            "aisuite.providers.mistral_provider.MistralProvider.chat_completions_create",
            "mistral",
            "mistral-model",
        ),
        (
            "aisuite.providers.groq_provider.GroqProvider.chat_completions_create",
            "groq",
            "groq-model",
        ),
        (
            "aisuite.providers.aws_provider.AwsProvider.chat_completions_create",
            "aws",
            "claude-v3",
        ),
        (
            "aisuite.providers.azure_provider.AzureProvider.chat_completions_create",
            "azure",
            "azure-model",
        ),
        (
            "aisuite.providers.anthropic_provider.AnthropicProvider.chat_completions_create",
            "anthropic",
            "anthropic-model",
        ),
        (
            "aisuite.providers.google_provider.GoogleProvider.chat_completions_create",
            "google",
            "google-model",
        ),
        (
            "aisuite.providers.fireworks_provider.FireworksProvider.chat_completions_create",
            "fireworks",
            "fireworks-model",
        ),
    ],
)
def test_client_chat_completions(
    provider_configs: dict, patch_target: str, provider: str, model: str
):
    expected_response = f"{patch_target}_{provider}_{model}"
    with patch(patch_target) as mock_provider:
        mock_provider.return_value = expected_response
>>>>>>> 7f8e7c09
        client = Client()
        client.configure(provider_configs)
        messages = [
            {"role": "system", "content": "You are a helpful assistant."},
            {"role": "user", "content": "Who won the world series in 2020?"},
        ]

<<<<<<< HEAD
        # Test OpenAI model
        open_ai_model = "openai" + ":" + "gpt-4o"
        openai_response = client.chat.completions.create(
            open_ai_model, messages=messages
        )
        self.assertEqual(openai_response, "OpenAI Response")
        mock_openai.assert_called_once()

        # Test AWS Bedrock model
        bedrock_model = "aws" + ":" + "claude-v3"
        bedrock_response = client.chat.completions.create(
            bedrock_model, messages=messages
        )
        self.assertEqual(bedrock_response, "AWS Bedrock Response")
        mock_bedrock.assert_called_once()

        # Test Azure model
        azure_model = "azure" + ":" + "azure-model"
        azure_response = client.chat.completions.create(azure_model, messages=messages)
        self.assertEqual(azure_response, "Azure Response")
        mock_azure.assert_called_once()

        # Test Anthropic model
        anthropic_model = "anthropic" + ":" + "anthropic-model"
        anthropic_response = client.chat.completions.create(
            anthropic_model, messages=messages
        )
        self.assertEqual(anthropic_response, "Anthropic Response")
        mock_anthropic.assert_called_once()

        # Test Groq model
        groq_model = "groq" + ":" + "groq-model"
        groq_response = client.chat.completions.create(groq_model, messages=messages)
        self.assertEqual(groq_response, "Groq Response")
        mock_groq.assert_called_once()

        # Test Mistral model
        mistral_model = "mistral" + ":" + "mistral-model"
        mistral_response = client.chat.completions.create(
            mistral_model, messages=messages
        )
        self.assertEqual(mistral_response, "Mistral Response")
        mock_mistral.assert_called_once()

        # Test Google model
        google_model = "google" + ":" + "google-model"
        google_response = client.chat.completions.create(
            google_model, messages=messages
        )
        self.assertEqual(google_response, "Google Response")
        mock_google.assert_called_once()

        # Test Fireworks model
        fireworks_model = "fireworks" + ":" + "fireworks-model"
        fireworks_response = client.chat.completions.create(
            fireworks_model, messages=messages
        )
        self.assertEqual(fireworks_response, "Fireworks Response")
        mock_fireworks.assert_called_once()

        # Test Watsonx model
        watsonx_model = "watsonx" + ":" + "watsonx-model"
        watsonx_response = client.chat.completions.create(
            watsonx_model, messages=messages
        )
        self.assertEqual(watsonx_response, "Watsonx Response")
        mock_watsonx.assert_called_once()

        # Test that new instances of Completion are not created each time we make an inference call.
        compl_instance = client.chat.completions
        next_compl_instance = client.chat.completions
        assert compl_instance is next_compl_instance

    def test_invalid_provider_in_client_config(self):
        # Testing an invalid provider name in the configuration
        invalid_provider_configs = {
            "invalid_provider": {"api_key": "invalid_api_key"},
        }

        # Expect ValueError when initializing Client with invalid provider
        with self.assertRaises(ValueError) as context:
            client = Client(invalid_provider_configs)

        # Verify the error message
        self.assertIn(
            "Invalid provider key 'invalid_provider'. Supported providers: ",
            str(context.exception),
        )

    @patch("aisuite.providers.openai_provider.OpenaiProvider.chat_completions_create")
    def test_invalid_model_format_in_create(self, mock_openai):
        # Valid provider configurations
        provider_configs = {
            "openai": {"api_key": "test_openai_api_key"},
        }

        # Initialize the client with valid provider
        client = Client()
        client.configure(provider_configs)
=======
        model_str = f"{provider}:{model}"
        model_response = client.chat.completions.create(model_str, messages=messages)
        assert model_response == expected_response
>>>>>>> 7f8e7c09


def test_invalid_provider_in_client_config():
    # Testing an invalid provider name in the configuration
    invalid_provider_configs = {
        "invalid_provider": {"api_key": "invalid_api_key"},
    }

    # Expect ValueError when initializing Client with invalid provider and verify message
    with pytest.raises(
        ValueError,
        match=r"Invalid provider key 'invalid_provider'. Supported providers: ",
    ):
        _ = Client(invalid_provider_configs)


def test_invalid_model_format_in_create(monkeypatch):
    from aisuite.providers.openai_provider import OpenaiProvider

    monkeypatch.setattr(
        target=OpenaiProvider,
        name="chat_completions_create",
        value=Mock(),
    )

    # Valid provider configurations
    provider_configs = {
        "openai": {"api_key": "test_openai_api_key"},
    }

    # Initialize the client with valid provider
    client = Client()
    client.configure(provider_configs)

    messages = [
        {"role": "system", "content": "You are a helpful assistant."},
        {"role": "user", "content": "Tell me a joke."},
    ]

    # Invalid model format
    invalid_model = "invalidmodel"

    # Expect ValueError when calling create with invalid model format and verify message
    with pytest.raises(
        ValueError, match=r"Invalid model format. Expected 'provider:model'"
    ):
        client.chat.completions.create(invalid_model, messages=messages)<|MERGE_RESOLUTION|>--- conflicted
+++ resolved
@@ -5,81 +5,6 @@
 from aisuite import Client
 
 
-<<<<<<< HEAD
-class TestClient(unittest.TestCase):
-
-    @patch("aisuite.providers.mistral_provider.MistralProvider.chat_completions_create")
-    @patch("aisuite.providers.groq_provider.GroqProvider.chat_completions_create")
-    @patch("aisuite.providers.openai_provider.OpenaiProvider.chat_completions_create")
-    @patch("aisuite.providers.aws_provider.AwsProvider.chat_completions_create")
-    @patch("aisuite.providers.azure_provider.AzureProvider.chat_completions_create")
-    @patch(
-        "aisuite.providers.anthropic_provider.AnthropicProvider.chat_completions_create"
-    )
-    @patch("aisuite.providers.google_provider.GoogleProvider.chat_completions_create")
-    @patch(
-        "aisuite.providers.fireworks_provider.FireworksProvider.chat_completions_create"
-    )
-    @patch("aisuite.providers.watsonx_provider.WatsonxProvider.chat_completions_create")
-    def test_client_chat_completions(
-        self,
-        mock_fireworks,
-        mock_google,
-        mock_anthropic,
-        mock_azure,
-        mock_bedrock,
-        mock_openai,
-        mock_groq,
-        mock_mistral,
-        mock_watsonx,
-    ):
-        # Mock responses from providers
-        mock_openai.return_value = "OpenAI Response"
-        mock_bedrock.return_value = "AWS Bedrock Response"
-        mock_azure.return_value = "Azure Response"
-        mock_anthropic.return_value = "Anthropic Response"
-        mock_groq.return_value = "Groq Response"
-        mock_mistral.return_value = "Mistral Response"
-        mock_google.return_value = "Google Response"
-        mock_fireworks.return_value = "Fireworks Response"
-        mock_watsonx.return_value = "Watsonx Response"
-
-        # Provider configurations
-        provider_configs = {
-            "openai": {"api_key": "test_openai_api_key"},
-            "aws": {
-                "aws_access_key": "test_aws_access_key",
-                "aws_secret_key": "test_aws_secret_key",
-                "aws_session_token": "test_aws_session_token",
-                "aws_region": "us-west-2",
-            },
-            "azure": {
-                "api_key": "azure-api-key",
-                "base_url": "https://model.ai.azure.com",
-            },
-            "groq": {
-                "api_key": "groq-api-key",
-            },
-            "mistral": {
-                "api_key": "mistral-api-key",
-            },
-            "google": {
-                "project_id": "test_google_project_id",
-                "region": "us-west4",
-                "application_credentials": "test_google_application_credentials",
-            },
-            "fireworks": {
-                "api_key": "fireworks-api-key",
-            },
-            "watsonx": {
-                "service_url": "https://watsonx-service-url.com",
-                "api_key": "watsonx-api-key",
-                "project_id": "watsonx-project-id",
-            },
-        }
-
-        # Initialize the client
-=======
 @pytest.fixture(scope="module")
 def provider_configs():
     return {
@@ -107,6 +32,11 @@
         },
         "fireworks": {
             "api_key": "fireworks-api-key",
+        },
+        "watsonx": {
+            "service_url": "https://watsonx-service-url.com",
+            "api_key": "watsonx-api-key",
+            "project_id": "watsonx-project-id",
         },
     }
 
@@ -154,6 +84,11 @@
             "fireworks",
             "fireworks-model",
         ),
+        (
+            "aisuite.providers.watsonx_provider.WatsonxProvider.chat_completions_create",
+            "watsonx",
+            "watsonx-model",
+        ),
     ],
 )
 def test_client_chat_completions(
@@ -162,7 +97,6 @@
     expected_response = f"{patch_target}_{provider}_{model}"
     with patch(patch_target) as mock_provider:
         mock_provider.return_value = expected_response
->>>>>>> 7f8e7c09
         client = Client()
         client.configure(provider_configs)
         messages = [
@@ -170,111 +104,9 @@
             {"role": "user", "content": "Who won the world series in 2020?"},
         ]
 
-<<<<<<< HEAD
-        # Test OpenAI model
-        open_ai_model = "openai" + ":" + "gpt-4o"
-        openai_response = client.chat.completions.create(
-            open_ai_model, messages=messages
-        )
-        self.assertEqual(openai_response, "OpenAI Response")
-        mock_openai.assert_called_once()
-
-        # Test AWS Bedrock model
-        bedrock_model = "aws" + ":" + "claude-v3"
-        bedrock_response = client.chat.completions.create(
-            bedrock_model, messages=messages
-        )
-        self.assertEqual(bedrock_response, "AWS Bedrock Response")
-        mock_bedrock.assert_called_once()
-
-        # Test Azure model
-        azure_model = "azure" + ":" + "azure-model"
-        azure_response = client.chat.completions.create(azure_model, messages=messages)
-        self.assertEqual(azure_response, "Azure Response")
-        mock_azure.assert_called_once()
-
-        # Test Anthropic model
-        anthropic_model = "anthropic" + ":" + "anthropic-model"
-        anthropic_response = client.chat.completions.create(
-            anthropic_model, messages=messages
-        )
-        self.assertEqual(anthropic_response, "Anthropic Response")
-        mock_anthropic.assert_called_once()
-
-        # Test Groq model
-        groq_model = "groq" + ":" + "groq-model"
-        groq_response = client.chat.completions.create(groq_model, messages=messages)
-        self.assertEqual(groq_response, "Groq Response")
-        mock_groq.assert_called_once()
-
-        # Test Mistral model
-        mistral_model = "mistral" + ":" + "mistral-model"
-        mistral_response = client.chat.completions.create(
-            mistral_model, messages=messages
-        )
-        self.assertEqual(mistral_response, "Mistral Response")
-        mock_mistral.assert_called_once()
-
-        # Test Google model
-        google_model = "google" + ":" + "google-model"
-        google_response = client.chat.completions.create(
-            google_model, messages=messages
-        )
-        self.assertEqual(google_response, "Google Response")
-        mock_google.assert_called_once()
-
-        # Test Fireworks model
-        fireworks_model = "fireworks" + ":" + "fireworks-model"
-        fireworks_response = client.chat.completions.create(
-            fireworks_model, messages=messages
-        )
-        self.assertEqual(fireworks_response, "Fireworks Response")
-        mock_fireworks.assert_called_once()
-
-        # Test Watsonx model
-        watsonx_model = "watsonx" + ":" + "watsonx-model"
-        watsonx_response = client.chat.completions.create(
-            watsonx_model, messages=messages
-        )
-        self.assertEqual(watsonx_response, "Watsonx Response")
-        mock_watsonx.assert_called_once()
-
-        # Test that new instances of Completion are not created each time we make an inference call.
-        compl_instance = client.chat.completions
-        next_compl_instance = client.chat.completions
-        assert compl_instance is next_compl_instance
-
-    def test_invalid_provider_in_client_config(self):
-        # Testing an invalid provider name in the configuration
-        invalid_provider_configs = {
-            "invalid_provider": {"api_key": "invalid_api_key"},
-        }
-
-        # Expect ValueError when initializing Client with invalid provider
-        with self.assertRaises(ValueError) as context:
-            client = Client(invalid_provider_configs)
-
-        # Verify the error message
-        self.assertIn(
-            "Invalid provider key 'invalid_provider'. Supported providers: ",
-            str(context.exception),
-        )
-
-    @patch("aisuite.providers.openai_provider.OpenaiProvider.chat_completions_create")
-    def test_invalid_model_format_in_create(self, mock_openai):
-        # Valid provider configurations
-        provider_configs = {
-            "openai": {"api_key": "test_openai_api_key"},
-        }
-
-        # Initialize the client with valid provider
-        client = Client()
-        client.configure(provider_configs)
-=======
         model_str = f"{provider}:{model}"
         model_response = client.chat.completions.create(model_str, messages=messages)
         assert model_response == expected_response
->>>>>>> 7f8e7c09
 
 
 def test_invalid_provider_in_client_config():
